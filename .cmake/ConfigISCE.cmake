--- conflicted
+++ resolved
@@ -73,10 +73,6 @@
         file(STRINGS "${hdf5_cpp}" gcc_comment REGEX "GCC:")
         if (gcc_comment)
             string(REGEX MATCH "([0-9]|\\.)+" hdf5_gcc_version ${gcc_comment})
-<<<<<<< HEAD
-
-=======
->>>>>>> 45a8e5f1
             if (hdf5_gcc_version AND hdf5_gcc_version VERSION_LESS "5.1.0")
                 message(WARNING "Using old glibc++ ABI "
                     "(found HDF5 compiled with GCC ${hdf5_gcc_version})")
