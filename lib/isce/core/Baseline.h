--- conflicted
+++ resolved
@@ -12,29 +12,12 @@
 #include "Metadata.h"
 #include "Orbit.h"
 
-<<<<<<< HEAD
-namespace isce { namespace core {
-    struct Baseline {
-        Orbit orbit1, orbit2;
-        Metadata radar;
-        Ellipsoid elp;
-        orbitInterpMethod orbit_method;
-        // Basis vectors
-        std::vector<double> refxyz, look, rhat, chat, vhat;
-        // Baseline scalars
-        double bh, bv;
-        // Look vector components
-        double sinlook, coslook;
-        // Velocity magnitude
-        double velocityMagnitude;
-=======
 // Declaration
 namespace isce {
     namespace core {
         class Baseline;
     }
 }
->>>>>>> 78eae4bc
 
 // Baseline declaration
 class isce::core::Baseline {
