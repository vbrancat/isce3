--- conflicted
+++ resolved
@@ -1,84 +1,22 @@
 //-*- C++ -*-
 //-*- coding: utf-8 -*-
 //
-<<<<<<< HEAD
-// Author: Joshua Cohen
-// Copyright 2017
 //
-// AUTHOR'S NOTE: Current implementations of string parsing (copy/= from string and toIsoString to
-//                string) use the put_time/get_time methods defined in <iomanip> from the C++11
-//                standard, however the function wasn't actually added until GCC 5. Therefore to
-//                allow for building at the moment, these functions are protected from being
-//                defined (both here and in the .cpp implementation) by version checking the
-//                preprocessor macros (similar to the issue with std::isnan between gcc and clang).
-//                These guards will be replaced with internal guards in the functions themselves
-//                that will have implementations for GCCs earlier than GCC 5.
-=======
 // Author: Piyush Agram
 // Copyright 2017-2018
->>>>>>> 02f709bf
 
 #ifndef ISCE_CORE_DATETIME_H
 #define ISCE_CORE_DATETIME_H
 
-<<<<<<< HEAD
-#include <chrono>
-=======
 #include <cassert>
 #include <cmath>
->>>>>>> 02f709bf
 #include <string>
 #include "TimeDelta.h"
 
-<<<<<<< HEAD
-namespace isce { namespace core {
-    struct DateTime {
-        std::chrono::time_point<std::chrono::high_resolution_clock> t;
-
-        DateTime() : t() {}
-        DateTime(const DateTime &dt) : t(dt.t) {}
-        DateTime(const std::string &dts) { *this = dts; }
-        // Note that these constructors leverage the assignment operators given their relative
-        // complexity
-        DateTime(double dtd) { *this = dtd; }
-        inline DateTime& operator=(const DateTime&);
-        DateTime& operator=(const std::string&);
-        DateTime& operator=(double);
-
-        // Wrapped boolean comparisons
-        inline bool operator==(const DateTime &dt) const { return t == dt.t; }
-        inline bool operator!=(const DateTime &dt) const { return t != dt.t; }
-        inline bool operator<(const DateTime &dt) const { return t < dt.t; }
-        inline bool operator<=(const DateTime &dt) const { return t <= dt.t; }
-        inline bool operator>(const DateTime &dt) const { return t > dt.t; }
-        inline bool operator>=(const DateTime &dt) const { return t >= dt.t; }
-
-        // DateTime + duration arithmetic
-        inline DateTime& operator+=(double);
-        inline DateTime& operator-=(double);
-        inline DateTime operator+(double) const;
-        inline DateTime operator-(double) const;
-        
-        // DateTime - DateTime differential
-        inline double operator-(const DateTime&) const;
-
-        // Built-in conversion to time-as-double (assumes t_since_epoch)
-        operator double() {
-            return static_cast<std::chrono::duration<double>>(t.time_since_epoch()).count();
-        }
-
-        std::string toIsoString() const;
-    };
-
-    inline DateTime& DateTime::operator=(const DateTime &rhs) {
-        t = rhs.t;
-        return *this;
-=======
 // Declaration
 namespace isce {
     namespace core {
         struct DateTime;
->>>>>>> 02f709bf
     }
 }
 
