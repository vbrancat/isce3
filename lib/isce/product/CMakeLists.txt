--- conflicted
+++ resolved
@@ -1,47 +1,10 @@
 #####Library headers
-<<<<<<< HEAD
 set(HEADERS
-    ComplexImagery.h
-    Identification.h
-    Identification.icc
-    ImageMode.h
-    ImageMode.icc
-=======
-set(${PACKAGENAME}_EXPORT_HEADERS
     RadarGridParameters.h
->>>>>>> 59ce54bd
     Metadata.h
     ProcessingInformation.h
     Product.h
-<<<<<<< HEAD
-    Product.icc
-    Serialization.h)
-=======
     Serialization.h
-    Swath.h
-)
-
-###Install headers into build/include
-###This is where regex can be used on the header files if needed
-set(${PACKAGENAME}_BUILD_HEADERS "")
-foreach(HFILE ${${PACKAGENAME}_EXPORT_HEADERS})
-    configure_file(
-        ${CMAKE_CURRENT_LIST_DIR}/${HFILE}
-        ${ISCE_BUILDINCLUDEDIR}/${LOCALPROJ}/${PACKAGENAME}/${HFILE}
-        COPYONLY
-    )
-    list(APPEND ${PACKAGENAME}_BUILD_HEADERS ${ISCE_BUILDINCLUDEDIR}/${LOCALPROJ}/${PACKAGENAME}/${HFILE})
-endforeach()
-
-#Pyre stuff is needed for logging
-#Gdal is needed for Raster IO 
-include_directories(${${PACKAGENAME}_DLL} PUBLIC ${PYRE_INCLUDE_DIR} ${ISCE_BUILDINCLUDEDIR} ${GDAL_INCLUDE_DIR}) 
-
-#Install headers as files
-###This may be changed in future to install from build/include
-install(FILES ${${PACKAGENAME}_BUILD_HEADERS}
-    DESTINATION ${ISCE_INCLUDEDIR}/${LOCALPROJ}/${PACKAGENAME}
-    COMPONENT isce_headers)
->>>>>>> 59ce54bd
+    Swath.h)
 
 add_isce_libdir(product "${SRCS}" "${HEADERS}")