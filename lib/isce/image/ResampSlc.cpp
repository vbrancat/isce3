--- conflicted
+++ resolved
@@ -259,13 +259,10 @@
     const int inWidth = tile.width();
     const int outWidth = azOffTile.width();
     const int outLength = azOffTile.length();
-<<<<<<< HEAD
     int chipHalf = chipSize / 2;
-=======
     const double R0 = _mode.startingRange();
     const double dR = _mode.rangePixelSpacing();
     const double az0 = _mode.startAzTime().secondsSinceEpoch();
->>>>>>> dc7b7a14
 
     // Allocate valarray for output image block
     std::valarray<std::complex<float>> imgOut(outLength * outWidth);
