import warnings

import os
import h5py
import journal
import numpy as np

from nisar.products.readers import SLC
from nisar.workflows.geo2rdr_runconfig import Geo2rdrRunConfig
import nisar.workflows.helpers as helpers
from nisar.workflows.ionosphere_runconfig import ionosphere_cfg_check


class InsarRunConfig(Geo2rdrRunConfig):
    def __init__(self, args):
        super().__init__(args)
        self.load_geocode_yaml_to_dict()
        self.geocode_common_arg_load()
        self.yaml_check()

    def yaml_check(self):
        '''
        Check submodule paths from YAML
        '''

        scratch_path = self.cfg['product_path_group']['scratch_path']
        error_channel = journal.error('InsarRunConfig.yaml_check')
        warning_channel = journal.warning('InsarRunConfig.yaml_check')
        info_channel = journal.info('InsarRunConfig.yaml_check')

        # Extract frequencies and polarizations to process
        freq_pols = self.cfg['processing']['input_subset'][
            'list_of_frequencies']

        # If dense_offsets or offsets product is disabled and
        # rubbersheet is enabled throw an exception and do not run the workflow
        flag_dense_offset = self.cfg['processing']['dense_offsets']['enabled']
        flag_offset_product = self.cfg['processing']['offsets_product'][
            'enabled']
        enable_flag = flag_dense_offset or flag_offset_product
        if not enable_flag and self.cfg['processing']['rubbersheet']['enabled']:
            err_str = "Dense_offsets must be enabled to run rubbersheet"
            error_channel.log(err_str)
            raise ValueError(err_str)

        # If rubbersheet is disabled but fine_resampling is enabled,
        # throw an exception and stop insar.py execution
        if not self.cfg['processing']['rubbersheet']['enabled'] and \
                self.cfg['processing']['fine_resample']['enabled']:
            err_str = "Rubbersheet must be enabled to run fine SLC resampling"
            error_channel.log(err_str)
            raise ValueError(err_str)

        # Check if rdr2geo flags enabled for topo X, Y, and Z rasters
        for xyz in 'xyz':
            # Get write flag for x, y, or z
            write_flag = f'write_{xyz}'

            # Check if it's not enabled (required for InSAR processing)
            if not self.cfg['processing']['rdr2geo'][write_flag]:
                # Raise and log warning
                warning_str = f'{write_flag} incorrectly disabled for rdr2geo; it will be enabled'
                warning_channel.log(warning_str)
                warning.warn(warning_str)

                # Set write flag True
                self.cfg['processing']['rdr2geo'][write_flag] = True

        # for each submodule check if user path for input data assigned
        # if not assigned, assume it'll be in scratch
        if 'topo_path' not in self.cfg['processing']['geo2rdr']:
            self.cfg['processing']['geo2rdr']['topo_path'] = scratch_path

        if self.cfg['processing']['coarse_resample']['offsets_dir'] is None:
            self.cfg['processing']['coarse_resample']['offsets_dir'] = scratch_path

        # If dense_offsets and offsets_product are both enabled, switch off
        # offsets_product and execute only dense_offsets
        if self.cfg['processing']['offsets_product']['enabled'] and \
            self.cfg['processing']['dense_offsets']['enabled']:
            warning_channel.log('Dense offsets and offsets product both enabled'
                                'switching off offsets product and run dense offsets')
            self.cfg['processing']['offsets_product']['enabled'] = False

        if self.cfg['processing']['dense_offsets']['coregistered_slc_path'] is None:
            self.cfg['processing']['dense_offsets'][
                'coregistered_slc_path'] = scratch_path

        if self.cfg['processing']['offsets_product'][
            'coregistered_slc_path'] is None:
            self.cfg['processing']['offsets_product'][
                'coregistered_slc_path'] = scratch_path

        # Check a layer of offset exists
        if self.cfg['processing']['offsets_product']['enabled']:
            off_params = self.cfg['processing']['offsets_product']
            layer_keys = [key for key in off_params.keys() if
                          key.startswith('layer')]
            # If no layer of offset is found, throw an exception
            if not layer_keys:
                err_str = "No offset layer specified; at least one layer is required"
                error_channel.log(err_str)
                raise ValueError(err_str)

        # When running insar.py dense_offsets_path and geo2rdr_offsets_path
        # come from previous step through scratch_path
        if self.cfg['processing']['rubbersheet']['dense_offsets_path'] is None and \
                flag_dense_offset:
            self.cfg['processing']['rubbersheet'][
                'dense_offsets_path'] = scratch_path

        if self.cfg['processing']['rubbersheet']['offsets_product_path'] is None and \
                flag_offset_product:
            self.cfg['processing']['rubbersheet'][
                'offsets_product_path'] = scratch_path

        if self.cfg['processing']['rubbersheet']['geo2rdr_offsets_path'] is None:
            self.cfg['processing']['rubbersheet'][
                'geo2rdr_offsets_path'] = scratch_path

        if self.cfg['processing']['fine_resample']['offsets_dir'] is None:
            self.cfg['processing']['fine_resample']['offsets_dir'] = scratch_path

        if 'coregistered_slc_path' not in self.cfg['processing']['crossmul']:
            self.cfg['processing']['crossmul'][
                'coregistered_slc_path'] = scratch_path

        flatten = self.cfg['processing']['crossmul']['flatten']
        if flatten:
            self.cfg['processing']['crossmul']['flatten_path'] = scratch_path

        # Check dictionary for interferogram filtering
        mask_options = self.cfg['processing']['filter_interferogram']['mask']

        # If general mask is provided, check its existence
        if 'general' in mask_options and mask_options['general'] is not None:
            if not os.path.isfile(mask_options['general']):
                err_str = f"The mask file {mask_options['general']} is not a file"
                error_channel.log(err_str)
                raise ValueError(err_str)
        else:
            # Otherwise check that mask for individual freq/pols are correctly assigned
            for freq, pol_list in freq_pols.items():
                if freq in mask_options:
                   for pol in pol_list:
                       if pol in mask_options[freq]:
                          mask_file = mask_options[freq][pol]
                          if mask_file is not None and not os.path.isfile(mask_file):
                             err_str = f"{mask_file} is invalid; needs to be a file"
                             error_channel.log(err_str)
                             raise ValueError(err_str)

        # Check filter_type and if not allocated, create a default cfg dictionary
        # filter_type will be present at runtime because is allocated in share/nisar/defaults
        filter_type = self.cfg['processing']['filter_interferogram']['filter_type']
        if filter_type != 'no_filter' and filter_type not in \
                self.cfg['processing']['filter_interferogram']:
            self.cfg['processing']['filter_interferogram'][filter_type] = {}

        # Based on filter_type, check if related dictionary and/or parameters
        # are assigned. Note, if filter_type='boxcar', the filter dictionary
        # is filled by share/nisar/defaults
        if filter_type == 'gaussian':
            if 'gaussian' not in self.cfg['processing']['filter_interferogram']:
                self.cfg['processing']['filter_interferogram'][
                    'gaussian'] = {}
            gaussian_options = self.cfg['processing']['filter_interferogram'][
                'gaussian']
            if 'sigma_range' not in gaussian_options:
                gaussian_options['sigma_range'] = 1
            if 'sigma_azimuth' not in gaussian_options:
                gaussian_options['sigma_azimuth'] = 1
            if 'filter_size_range' not in gaussian_options:
                gaussian_options['filter_size_range'] = 9
            if 'filter_size_azimuth' not in gaussian_options:
                gaussian_options['filter_size_azimuth'] = 9

        # set to empty dict and default unwrap values will be used
        # if phase_unwrap fields not in yaml
        if 'phase_unwrap' not in self.cfg['processing']:
            self.cfg['processing']['phase_unwrap'] = {}

        # if phase_unwrap fields not in yaml
        if self.cfg['processing']['phase_unwrap'] is None:
            self.cfg['processing']['phase_unwrap'] = {}

        # Create default unwrap cfg dict depending on unwrapping algorithm
        algorithm = self.cfg['processing']['phase_unwrap']['algorithm']
        if algorithm not in self.cfg['processing']['phase_unwrap']:
            self.cfg['processing']['phase_unwrap'][algorithm]={}

        # Check baseline computation mode
        mode_type = self.cfg['processing']['baseline']['mode']
        if mode_type.lower() not in ['3d_full', 'top_bottom']:
            err_str = f"{mode_type} not a valid baseline estimation mode"
            error_channel.log(err_str)
            raise ValueError(err_str)

        iono_cfg = self.cfg['processing']['ionosphere_phase_correction']
        # If ionosphere phase correction is enabled, check defaults
        if iono_cfg['enabled']:
<<<<<<< HEAD
            ionosphere_cfg_check(self.cfg)
=======
            # Extract split-spectrum dictionary
            split_cfg = iono_cfg['split_range_spectrum']
            iono_freq_pol = iono_cfg['list_of_frequencies']
            iono_method = iono_cfg['spectral_diversity']

            # Extract main range bandwidth from reference SLC
            ref_slc_path = self.cfg['input_file_group']['reference_rslc_file_path']
            sec_slc_path = self.cfg['input_file_group']['secondary_rslc_file_path']

            ref_slc = SLC(hdf5file=ref_slc_path)
            sec_slc = SLC(hdf5file=sec_slc_path)

            # extract the polarizations from reference and secondary hdf5
            with h5py.File(ref_slc_path, 'r', libver='latest',
                swmr=True) as ref_h5, \
                h5py.File(sec_slc_path, 'r', libver='latest',
                swmr=True) as sec_h5:

                ref_pol_path = os.path.join(
                    ref_slc.SwathPath, 'frequencyA', 'listOfPolarizations')
                ref_pols_freqA = list(
                    np.array(ref_h5[ref_pol_path][()], dtype=str))

                sec_pol_path = os.path.join(
                    sec_slc.SwathPath, 'frequencyA', 'listOfPolarizations')
                sec_pols_freqA = list(
                    np.array(sec_h5[sec_pol_path][()], dtype=str))

            rg_main_bandwidth = ref_slc.getSwathMetadata(
                'A').processed_range_bandwidth

            # get common polarzations of freqA from reference and secondary
            common_pol_refsec_freqA = set.intersection(
                set(ref_pols_freqA), set(sec_pols_freqA))

            # If no common polarizations found between reference and secondary,
            # then throw errors.
            if not common_pol_refsec_freqA:
                err_str = "No common polarization between frequency A rasters"
                error_channel.log(err_str)
                raise FileNotFoundError(err_str)

            # If polarizations are given, then check if HDF5 has them.
            # If not, then throw error.
            if iono_freq_pol['A']:
                for iono_pol in iono_freq_pol['A']:
                    if (iono_pol not in ref_pols_freqA) or \
                       (iono_pol not in sec_pols_freqA):
                        err_str = f"polarizations {iono_pol} for ionosphere estimation are requested, but not found"
                        error_channel.log(err_str)
                        raise FileNotFoundError(err_str)

            # If common polarization found, but input polarizations are not given,
            # then assign the common polarization for split_main_band
            if (common_pol_refsec_freqA) and (not iono_freq_pol['A']):
                # Co-polarizations are found, split_main_band will be used for co-pols
                common_copol_ref_sec = [pol for pol in common_pol_refsec_freqA
                    if pol in ['VV', 'HH']]
                iono_freq_pol['A'] = common_copol_ref_sec

                # If common co-pols not found, cross-pol will be alternatively used.
                if not common_copol_ref_sec:
                    iono_freq_pol['A'] = common_pol_refsec_freqA

                warning_str = f"{iono_freq_pol} will be used for {iono_method}"
                warning_channel.log(warning_str)
                self.cfg['processing'][
                    'ionosphere_phase_correction'][
                    'list_of_frequencies'] = iono_freq_pol

            # Depending on how the user has selected "spectral_diversity" check if
            # "low_bandwidth" and "high_bandwidth" are assigned. Otherwise, use default
            if iono_method == 'split_main_band':
                # If "low_bandwidth" or 'high_bandwidth" is not allocated, split the main range bandwidth
                # into two 1/3 sub-bands.
                if split_cfg['low_band_bandwidth'] is None:
                    split_cfg['low_band_bandwidth'] = rg_main_bandwidth / 3.0
                    info_str = "low band width for low sub-bands are not given;"\
                        "It is automatically set by 1/3 of range bandwidth of frequencyA"
                    warning_channel.log(info_str)

                if split_cfg['high_band_bandwidth'] is None:
                    split_cfg['high_band_bandwidth'] = rg_main_bandwidth / 3.0
                    info_str = "high band width for high sub-band are not given;"\
                        "It is automatically set by 1/3 of range bandwidth of frequencyA"
                    warning_channel.log(info_str)

                # If polarzations for frequency B are requested
                # for split_main_band method, then throw error
                if iono_freq_pol['B']:
                    err_str = f"Incorrect polarzations {iono_freq_pol['B']} for frequency B are requested. "\
                        f"{iono_method} should not have polarizations in frequency B."
                    error_channel.log(err_str)
                    raise FileNotFoundError(err_str)

            # methods that use side band
            if iono_method in ['main_side_band', 'main_diff_main_side_band']:
                # extract the polarizations from reference and secondary hdf5
                with h5py.File(ref_slc_path, 'r', libver='latest',
                    swmr=True) as ref_h5, \
                    h5py.File(sec_slc_path, 'r', libver='latest',
                    swmr=True) as sec_h5:

                    ref_pol_path = os.path.join(
                        ref_slc.SwathPath, 'frequencyB', 'listOfPolarizations')
                    ref_pols_freqB = list(
                        np.array(ref_h5[ref_pol_path][()], dtype=str))

                    sec_pol_path = os.path.join(
                        sec_slc.SwathPath, 'frequencyB', 'listOfPolarizations')
                    sec_pols_freqB = list(
                        np.array(sec_h5[sec_pol_path][()], dtype=str))

                # find common polarizations for freq B between ref and sec HDF5
                common_pol_refsec_freqB = set.intersection(
                    set(ref_pols_freqB), set(sec_pols_freqB))

                # when common polarzations are not found, throw error.
                if not common_pol_refsec_freqB:
                    err_str = "No common polarization between frequencyB rasters"
                    error_channel.log(err_str)
                    raise FileNotFoundError(err_str)

                common_pol_ref_freq_a_b = set.intersection(
                    set(ref_pols_freqA), set(ref_pols_freqB))
                if not common_pol_ref_freq_a_b:
                    err_str = "No common polarization between frequency A and B rasters"
                    error_channel.log(err_str)
                    raise FileNotFoundError(err_str)

                # If polarizations are given, then check if HDF5 has them.
                # If not, then throw error.
                if iono_freq_pol['B']:
                    for iono_pol in iono_freq_pol['B']:
                        if (iono_pol not in ref_pols_freqB) or \
                            (iono_pol not in sec_pols_freqB):
                            err_str = f"polarzations {iono_pol} for ionosphere"\
                                "estimation are requested, but not found"
                            error_channel.log(err_str)
                            raise FileNotFoundError(err_str)

                # Co-polarizations are found and input pol for freq B is not given
                else:
                    common_pol_refsec_freq_ab = set.intersection(
                    set(common_pol_refsec_freqB), set(common_pol_ref_freq_a_b))

                    # if pol of freq A is given, this pol is used for freq B.
                    if  iono_freq_pol['A']:
                        common_pol_refsec_freq_ab = set.intersection(
                        set(iono_freq_pol['A']), set(common_pol_refsec_freq_ab))

                    common_copol_ref_sec = [pol for pol in common_pol_refsec_freq_ab
                        if pol in ['VV', 'HH']]

                    if common_copol_ref_sec:
                        info_str = f"{common_copol_ref_sec} will be "\
                            f"used for {iono_method}"
                        warning_channel.log(info_str)
                        self.cfg['processing'][
                            'ionosphere_phase_correction'][
                            'list_of_frequencies']['A'] = common_copol_ref_sec
                        self.cfg['processing'][
                            'ionosphere_phase_correction'][
                            'list_of_frequencies']['A'] = common_copol_ref_sec

                    # If common co-pols not found, cross-pol will be alternatively used.
                    else:
                        info_str = f"{common_pol_refsec_freq_ab} will be used for split_main_band"
                        warning_channel.log(info_str)
                        self.cfg['processing'][
                            'ionosphere_phase_correction'][
                            'list_of_frequencies']['A'] = common_pol_refsec_freq_ab
                        self.cfg['processing'][
                            'ionosphere_phase_correction'][
                            'list_of_frequencies']['B'] = common_pol_refsec_freq_ab
>>>>>>> dda3205f

        if 'interp_method' not in self.cfg['processing']['geocode']:
            self.cfg['processing']['geocode']['interp_method'] = 'BILINEAR'

        # create empty dict if geocode_datasets not in geocode
        for datasets in ['gunw_datasets', 'goff_datasets']:
            if datasets not in self.cfg['processing']['geocode']:
                self.cfg['processing']['geocode'][datasets] = {}

        # Initialize GUNW and GOFF names
        gunw_datasets = ['connected_components', 'coherence_magnitude',
                         'ionosphere_phase_screen',
                         'ionosphere_phase_screen_uncertainty',
                         'unwrapped_phase', 'along_track_offset',
                         'slant_range_offset', 'layover_shadow_mask']
        goff_datasets = ['along_track_offset', 'snr',
                         'along_track_offset_variance',
                         'correlation_surface_peak', 'cross_offset_variance',
                         'slant_range_offset', 'slant_range_offset_variance']
        # insert both geocode datasets in dict keyed on datasets name
        geocode_datasets = {'gunw_datasets': gunw_datasets,
                            'goff_datasets': goff_datasets}
        for dataset_group in geocode_datasets:
            for dataset in geocode_datasets[dataset_group]:
                if dataset not in self.cfg['processing']['geocode'][
                    dataset_group]:
                    self.cfg['processing']['geocode'][dataset_group][
                        dataset] = True

        # Check if layover shadow output enabled
        if not self.cfg['processing']['rdr2geo']['write_layover_shadow']:
            # Raise and log warning
            warning_str = 'layover_shadow incorrectly disabled for rdr2geo; it will be enabled'
            warning_channel.log(warning_str)
            warning.warn(warning_str)

            # Set write flag True
            self.cfg['processing']['rdr2geo']['write_layover_shadow'] = True<|MERGE_RESOLUTION|>--- conflicted
+++ resolved
@@ -199,185 +199,8 @@
         iono_cfg = self.cfg['processing']['ionosphere_phase_correction']
         # If ionosphere phase correction is enabled, check defaults
         if iono_cfg['enabled']:
-<<<<<<< HEAD
             ionosphere_cfg_check(self.cfg)
-=======
-            # Extract split-spectrum dictionary
-            split_cfg = iono_cfg['split_range_spectrum']
-            iono_freq_pol = iono_cfg['list_of_frequencies']
-            iono_method = iono_cfg['spectral_diversity']
-
-            # Extract main range bandwidth from reference SLC
-            ref_slc_path = self.cfg['input_file_group']['reference_rslc_file_path']
-            sec_slc_path = self.cfg['input_file_group']['secondary_rslc_file_path']
-
-            ref_slc = SLC(hdf5file=ref_slc_path)
-            sec_slc = SLC(hdf5file=sec_slc_path)
-
-            # extract the polarizations from reference and secondary hdf5
-            with h5py.File(ref_slc_path, 'r', libver='latest',
-                swmr=True) as ref_h5, \
-                h5py.File(sec_slc_path, 'r', libver='latest',
-                swmr=True) as sec_h5:
-
-                ref_pol_path = os.path.join(
-                    ref_slc.SwathPath, 'frequencyA', 'listOfPolarizations')
-                ref_pols_freqA = list(
-                    np.array(ref_h5[ref_pol_path][()], dtype=str))
-
-                sec_pol_path = os.path.join(
-                    sec_slc.SwathPath, 'frequencyA', 'listOfPolarizations')
-                sec_pols_freqA = list(
-                    np.array(sec_h5[sec_pol_path][()], dtype=str))
-
-            rg_main_bandwidth = ref_slc.getSwathMetadata(
-                'A').processed_range_bandwidth
-
-            # get common polarzations of freqA from reference and secondary
-            common_pol_refsec_freqA = set.intersection(
-                set(ref_pols_freqA), set(sec_pols_freqA))
-
-            # If no common polarizations found between reference and secondary,
-            # then throw errors.
-            if not common_pol_refsec_freqA:
-                err_str = "No common polarization between frequency A rasters"
-                error_channel.log(err_str)
-                raise FileNotFoundError(err_str)
-
-            # If polarizations are given, then check if HDF5 has them.
-            # If not, then throw error.
-            if iono_freq_pol['A']:
-                for iono_pol in iono_freq_pol['A']:
-                    if (iono_pol not in ref_pols_freqA) or \
-                       (iono_pol not in sec_pols_freqA):
-                        err_str = f"polarizations {iono_pol} for ionosphere estimation are requested, but not found"
-                        error_channel.log(err_str)
-                        raise FileNotFoundError(err_str)
-
-            # If common polarization found, but input polarizations are not given,
-            # then assign the common polarization for split_main_band
-            if (common_pol_refsec_freqA) and (not iono_freq_pol['A']):
-                # Co-polarizations are found, split_main_band will be used for co-pols
-                common_copol_ref_sec = [pol for pol in common_pol_refsec_freqA
-                    if pol in ['VV', 'HH']]
-                iono_freq_pol['A'] = common_copol_ref_sec
-
-                # If common co-pols not found, cross-pol will be alternatively used.
-                if not common_copol_ref_sec:
-                    iono_freq_pol['A'] = common_pol_refsec_freqA
-
-                warning_str = f"{iono_freq_pol} will be used for {iono_method}"
-                warning_channel.log(warning_str)
-                self.cfg['processing'][
-                    'ionosphere_phase_correction'][
-                    'list_of_frequencies'] = iono_freq_pol
-
-            # Depending on how the user has selected "spectral_diversity" check if
-            # "low_bandwidth" and "high_bandwidth" are assigned. Otherwise, use default
-            if iono_method == 'split_main_band':
-                # If "low_bandwidth" or 'high_bandwidth" is not allocated, split the main range bandwidth
-                # into two 1/3 sub-bands.
-                if split_cfg['low_band_bandwidth'] is None:
-                    split_cfg['low_band_bandwidth'] = rg_main_bandwidth / 3.0
-                    info_str = "low band width for low sub-bands are not given;"\
-                        "It is automatically set by 1/3 of range bandwidth of frequencyA"
-                    warning_channel.log(info_str)
-
-                if split_cfg['high_band_bandwidth'] is None:
-                    split_cfg['high_band_bandwidth'] = rg_main_bandwidth / 3.0
-                    info_str = "high band width for high sub-band are not given;"\
-                        "It is automatically set by 1/3 of range bandwidth of frequencyA"
-                    warning_channel.log(info_str)
-
-                # If polarzations for frequency B are requested
-                # for split_main_band method, then throw error
-                if iono_freq_pol['B']:
-                    err_str = f"Incorrect polarzations {iono_freq_pol['B']} for frequency B are requested. "\
-                        f"{iono_method} should not have polarizations in frequency B."
-                    error_channel.log(err_str)
-                    raise FileNotFoundError(err_str)
-
-            # methods that use side band
-            if iono_method in ['main_side_band', 'main_diff_main_side_band']:
-                # extract the polarizations from reference and secondary hdf5
-                with h5py.File(ref_slc_path, 'r', libver='latest',
-                    swmr=True) as ref_h5, \
-                    h5py.File(sec_slc_path, 'r', libver='latest',
-                    swmr=True) as sec_h5:
-
-                    ref_pol_path = os.path.join(
-                        ref_slc.SwathPath, 'frequencyB', 'listOfPolarizations')
-                    ref_pols_freqB = list(
-                        np.array(ref_h5[ref_pol_path][()], dtype=str))
-
-                    sec_pol_path = os.path.join(
-                        sec_slc.SwathPath, 'frequencyB', 'listOfPolarizations')
-                    sec_pols_freqB = list(
-                        np.array(sec_h5[sec_pol_path][()], dtype=str))
-
-                # find common polarizations for freq B between ref and sec HDF5
-                common_pol_refsec_freqB = set.intersection(
-                    set(ref_pols_freqB), set(sec_pols_freqB))
-
-                # when common polarzations are not found, throw error.
-                if not common_pol_refsec_freqB:
-                    err_str = "No common polarization between frequencyB rasters"
-                    error_channel.log(err_str)
-                    raise FileNotFoundError(err_str)
-
-                common_pol_ref_freq_a_b = set.intersection(
-                    set(ref_pols_freqA), set(ref_pols_freqB))
-                if not common_pol_ref_freq_a_b:
-                    err_str = "No common polarization between frequency A and B rasters"
-                    error_channel.log(err_str)
-                    raise FileNotFoundError(err_str)
-
-                # If polarizations are given, then check if HDF5 has them.
-                # If not, then throw error.
-                if iono_freq_pol['B']:
-                    for iono_pol in iono_freq_pol['B']:
-                        if (iono_pol not in ref_pols_freqB) or \
-                            (iono_pol not in sec_pols_freqB):
-                            err_str = f"polarzations {iono_pol} for ionosphere"\
-                                "estimation are requested, but not found"
-                            error_channel.log(err_str)
-                            raise FileNotFoundError(err_str)
-
-                # Co-polarizations are found and input pol for freq B is not given
-                else:
-                    common_pol_refsec_freq_ab = set.intersection(
-                    set(common_pol_refsec_freqB), set(common_pol_ref_freq_a_b))
-
-                    # if pol of freq A is given, this pol is used for freq B.
-                    if  iono_freq_pol['A']:
-                        common_pol_refsec_freq_ab = set.intersection(
-                        set(iono_freq_pol['A']), set(common_pol_refsec_freq_ab))
-
-                    common_copol_ref_sec = [pol for pol in common_pol_refsec_freq_ab
-                        if pol in ['VV', 'HH']]
-
-                    if common_copol_ref_sec:
-                        info_str = f"{common_copol_ref_sec} will be "\
-                            f"used for {iono_method}"
-                        warning_channel.log(info_str)
-                        self.cfg['processing'][
-                            'ionosphere_phase_correction'][
-                            'list_of_frequencies']['A'] = common_copol_ref_sec
-                        self.cfg['processing'][
-                            'ionosphere_phase_correction'][
-                            'list_of_frequencies']['A'] = common_copol_ref_sec
-
-                    # If common co-pols not found, cross-pol will be alternatively used.
-                    else:
-                        info_str = f"{common_pol_refsec_freq_ab} will be used for split_main_band"
-                        warning_channel.log(info_str)
-                        self.cfg['processing'][
-                            'ionosphere_phase_correction'][
-                            'list_of_frequencies']['A'] = common_pol_refsec_freq_ab
-                        self.cfg['processing'][
-                            'ionosphere_phase_correction'][
-                            'list_of_frequencies']['B'] = common_pol_refsec_freq_ab
->>>>>>> dda3205f
+
 
         if 'interp_method' not in self.cfg['processing']['geocode']:
             self.cfg['processing']['geocode']['interp_method'] = 'BILINEAR'
