#cython: language_level=3
#
# Author: Bryan V. Riel
# Copyright 2017-2019
#

from DateTime cimport DateTime
from RadarGridParameters cimport RadarGridParameters

cdef class pyRadarGridParameters:
    """
    Cython wrapper for isce::product::RadarGridParameters.

    Order of parsing keywords is always Swath -> C++ Constructor -> Default constructor
    """
    cdef RadarGridParameters * c_radargrid
    cdef bool __owner

    def __cinit__(self,
                  pySwath swath=None,
                  side = None):
        cdef LookSide _side
        if swath is not None:
            if side is None:
                raise AttributeError("Invalid look direction.")
            _side = pyParseLookSide(side)
            self.c_radargrid = new RadarGridParameters(
                deref(swath.c_swath), _side)
            self.__owner = True
        else:
            self.c_radargrid = new RadarGridParameters()
            self.__owner = True
        return

    def __dealloc__(self):
        if self.__owner:
            del self.c_radargrid

    @staticmethod
    cdef cbind(RadarGridParameters radarGrid):
        """
        Creates a new pyRadarGridParameters instance from a C++ RadarGridParameters instance.
        """
        new_grid = pyRadarGridParameters()
        del new_grid.c_radargrid
        new_grid.c_radargrid = new RadarGridParameters(radarGrid)
        new_grid.__owner = True
        return new_grid
               
    @property
    def lookSide(self):
<<<<<<< HEAD
        return to_string(self.c_radargrid.lookSide())
=======
        """
        Returns look side
        """
        cdef int n = self.c_radargrid.lookSide()
        return n
>>>>>>> 6fb4a2dc

    @lookSide.setter
    def lookSide(self, int n):
        self.c_radargrid.lookSide(n)

    @property
    def referenceEpoch(self):
        """
        Return reference epoch used to represent azimuth time
        """
        cdef DateTime date = self.c_radargrid.refEpoch()
        return pyDateTime.cbind(date)

    @referenceEpoch.setter
    def referenceEpoch(self, pyDateTime tinp):
        self.c_radargrid.refEpoch(deref(tinp.c_datetime))

    @property
    def sensingStart(self):
        """
        Returns azimuth time corresponding to first line
        """
        return self.c_radargrid.sensingStart()

    @sensingStart.setter
    def sensingStart(self, double val):
        self.c_radargrid.sensingStart(val)

    @property
    def wavelength(self):
        """
        Returns wavelength
        """
        return self.c_radargrid.wavelength()

    @wavelength.setter
    def wavelength(self, double val):
        self.c_radargrid.wavelength(val)

    @property
    def prf(self):
        """
        Returns azimuth time sampling frequency
        """
        return self.c_radargrid.prf()

    @prf.setter
    def prf(self, double val):
        self.c_radargrid.prf(val)

    @property
    def startingRange(self):
        """
        Returns slant range to first pixel in meters
        """
        return self.c_radargrid.startingRange()

    @startingRange.setter
    def startingRange(self, double val):
        self.c_radargrid.startingRange(val)

    @property
    def rangePixelSpacing(self):
        """
        Returns slant range pixel spacing in meters
        """
        return self.c_radargrid.rangePixelSpacing()

    @rangePixelSpacing.setter
    def rangePixelSpacing(self, double val):
        self.c_radargrid.rangePixelSpacing(val)

    @property
    def length(self):
        """
        Returns number of lines in grid
        """
        return self.c_radargrid.length()

    @length.setter
    def length(self, size_t val):
        self.c_radargrid.length(val)

    @property
    def width(self):
        """
        Returns number of pixels in grid
        """
        return self.c_radargrid.width()

    @width.setter
    def width(self, size_t val):
        self.c_radargrid.width(val)

    @property
    def size(self):
        return self.c_radargrid.size()

    @property
    def sensingStop(self):
        return self.c_radargrid.sensingStop()

    @property
    def sensingMid(self):
        return self.c_radargrid.sensingMid()

    def sensingTime(self, double line):
        return self.c_radargrid.sensingTime(line)

    def sensingDateTime(self, double line):
        cdef DateTime date = self.c_radargrid.sensingDateTime(line)
        return pyDateTime.cbind(date)

    @property
    def endingRange(self):
        return self.c_radargrid.endingRange()

    @property
    def midRange(self):
        return self.c_radargrid.midRange()

    def slantRange(self, double column):
        """
        Returns slant range in meters at given column number
        """
        return self.c_radargrid.slantRange(column)

    def multilook(self, int az_looks, int rg_looks):
        """
        Returns a new grid corresponding to the multilooking parameters
        """
        cdef RadarGridParameters radar_grid = self.c_radargrid.multilook(az_looks, rg_looks)
        return pyRadarGridParameters.cbind(radar_grid)

    def perimeter(*args, **kwds):
        """
        This is a pass through for isce3.geometry.getPerimeter. Returns parameter as geoJson.
        """

        return getGeoPerimeter(*args, **kwds)
         

# end of file <|MERGE_RESOLUTION|>--- conflicted
+++ resolved
@@ -6,6 +6,7 @@
 
 from DateTime cimport DateTime
 from RadarGridParameters cimport RadarGridParameters
+from LookSide cimport LookSide, to_string, parseLookSide
 
 cdef class pyRadarGridParameters:
     """
@@ -49,19 +50,17 @@
                
     @property
     def lookSide(self):
-<<<<<<< HEAD
+        """
+        Returns look side ("left" or "right")
+        """
         return to_string(self.c_radargrid.lookSide())
-=======
-        """
-        Returns look side
-        """
-        cdef int n = self.c_radargrid.lookSide()
-        return n
->>>>>>> 6fb4a2dc
 
     @lookSide.setter
-    def lookSide(self, int n):
-        self.c_radargrid.lookSide(n)
+    def lookSide(self, side):
+        """
+        Set look side from string "right" or "left"
+        """
+        self.c_radargrid.lookSide(parseLookSide(str(side)))
 
     @property
     def referenceEpoch(self):
