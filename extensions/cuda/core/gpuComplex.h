// -*- C++ -*-
// -*- coding: utf-8 -*-
//
// Author: Liang Yu
// Copyright 2018-2019
//

#ifndef __ISCE_CUDA_CORE_GPUCOMPLEX_H__
#define __ISCE_CUDA_CORE_GPUCOMPLEX_H__

#include <complex>
<<<<<<< HEAD
#include "isce/cuda/core/Common.h"
=======
#include <stdio.h>
>>>>>>> da76e27c

namespace isce { namespace cuda { namespace core {
template <class U>
    struct gpuComplex {
        U r, i;
        CUDA_HOSTDEV gpuComplex(): r(0.), i(0.) {};
        CUDA_HOSTDEV gpuComplex(U real): r(real), i(0.) {};
        CUDA_HOSTDEV gpuComplex(U real, U imag): r(real), i(imag) {};
        CUDA_HOST gpuComplex(std::complex<float> x): r(std::real(x)), i(std::imag(x)) {};

        CUDA_HOSTDEV gpuComplex<U>& operator+=(float const& other) {
            r += other;
            return *this;
        }
        CUDA_HOSTDEV gpuComplex<U>& operator-=(float const& other) {
            r -= other;
            return *this;
        }
        CUDA_HOSTDEV gpuComplex<U>& operator*=(float const& other) {
            r *= other;
            i *= other;
            return *this;
        }
        CUDA_HOSTDEV gpuComplex<U>& operator/=(float const& other) {
            r /= other;
            i /= other;
            return *this;
        }

        CUDA_HOSTDEV gpuComplex<U>& operator+=(double const& other) {
            r += other;
            return *this;
        }
        CUDA_HOSTDEV gpuComplex<U>& operator-=(double const& other) {
            r -= other;
            return *this;
        }
        CUDA_HOSTDEV gpuComplex<U>& operator*=(double const& other) {
            r *= other;
            i *= other;
            return *this;
        }
        CUDA_HOSTDEV gpuComplex<U>& operator/=(double const& other) {
            r /= other;
            i /= other;
            return *this;
        }

        CUDA_HOSTDEV gpuComplex<U>& operator+=(gpuComplex<float> const& other) {
            r += other.r;
            i += other.i;
            return *this;
        }
        CUDA_HOSTDEV gpuComplex<U>& operator-=(gpuComplex<float> const& other) {
            r -= other.r;
            i -= other.i;
            return *this;
        }
        CUDA_HOSTDEV gpuComplex<U>& operator*=(gpuComplex<float> const& other) {
            gpuComplex<U> new_other = gpuComplex<U>(other.r, other.i);
            *this = *this * new_other;
            return *this;
        }
        CUDA_HOSTDEV gpuComplex<U>& operator/=(gpuComplex<float> const& other) {
            gpuComplex<U> new_other = gpuComplex<U>(other.r, other.i);
            *this = *this / new_other;
            return *this;
        }

        CUDA_HOSTDEV gpuComplex<U>& operator+=(gpuComplex<double> const& other) {
            r += other.r;
            i += other.i;
            return *this;
        }
        CUDA_HOSTDEV gpuComplex<U>& operator-=(gpuComplex<double> const& other) {
            r -= other.r;
            i -= other.i;
            return *this;
        }
        CUDA_HOSTDEV gpuComplex<U>& operator*=(gpuComplex<double> const& other) {
            gpuComplex<U> new_other = gpuComplex<U>(other.r, other.i);
            *this = *this * new_other;
            return *this;
        }
        CUDA_HOSTDEV gpuComplex<U>& operator/=(gpuComplex<double> const& other) {
            gpuComplex<U> new_other = gpuComplex<U>(other.r, other.i);
            *this = *this / new_other;
            return *this;
        }

    };

// add
template <class U>
CUDA_HOSTDEV gpuComplex<U> operator +(gpuComplex<U> x, gpuComplex<U> y) {
    return gpuComplex<U>(x.r + y.r, x.i + y.i);
}

template <class U, class V>
CUDA_HOSTDEV gpuComplex<U> operator +(gpuComplex<U> x, V y) {
    return gpuComplex<U>(x.r + y, x.i);
}

template <class U, class V>
CUDA_HOSTDEV gpuComplex<U> operator +(V x, gpuComplex<U> y) {
    return gpuComplex<U>(x + y.r, y.i);
}

// subtract
template <class U>
CUDA_HOSTDEV gpuComplex<U> operator -(gpuComplex<U> x, gpuComplex<U> y) {
    return gpuComplex<U>(x.r - y.r, x.i - y.i);
}

template <class U, class V>
CUDA_HOSTDEV gpuComplex<U> operator -(gpuComplex<U> x, V y) {
    return gpuComplex<U>(x.r - y, x.i);
}

template <class U, class V>
CUDA_HOSTDEV gpuComplex<U> operator -(V x, gpuComplex<U> y) {
    return gpuComplex<U>(x - y.r, -y.i);
}

// multiply
template <class U>
CUDA_HOSTDEV gpuComplex<U> operator *(gpuComplex<U> x, gpuComplex<U> y) {
    return gpuComplex<U>(x.r*y.r - x.i*y.i, x.r*y.i + x.i*y.r);
}

template <class U, class V>
CUDA_HOSTDEV gpuComplex<U> operator *(gpuComplex<U> x, V y) {
    return gpuComplex<U>(x.r*y, x.i*y);
}

template <class U, class V>
CUDA_HOSTDEV gpuComplex<U> operator *(V x, gpuComplex<U> y) {
    return gpuComplex<U>(x*y.r, x*y.i);
}

// divide
template <class U>
CUDA_HOSTDEV gpuComplex<U> operator /(gpuComplex<U> x, gpuComplex<U> y) {
    U s = fabsf(y.r + fabsf(y.i));
    U oos = 1.0 / s;
    U ars = x.r * oos;
    U ais = x.i * oos;
    U brs = y.r * oos;
    U bis = y.i * oos;
    s = (brs * brs) + (bis * bis);
    oos = 1.0f / s;
    return gpuComplex<U>(((ars * brs) + (ais * bis)) * oos,
                        ((ais * brs) - (ars * bis)) * oos);
}

template <class U, class V>
CUDA_HOSTDEV gpuComplex<U> operator /(gpuComplex<U> x, V y) {
    return gpuComplex<U>(x.r/y, x.i/y);
}

template <class U, class V>
CUDA_HOSTDEV gpuComplex<U> operator /(V x, gpuComplex<U> y) {
    gpuComplex<U> new_x = gpuComplex<U>(x, 0);
    return new_x / y;
}

// equality 
template <class U>
CUDA_HOSTDEV gpuComplex<U> operator ==(gpuComplex<U> x, gpuComplex<U> y) {
    return (x.r == y.r && x.i == y.i);
}

template <class U, class V>
CUDA_HOSTDEV gpuComplex<U> operator ==(gpuComplex<U> x, V y) {
    return (x.r == y && x.i == 0.);
}

template <class U, class V>
CUDA_HOSTDEV gpuComplex<U> operator ==(V x, gpuComplex<U> y) {
    return (x == y.r && 0. == y.i);
}

// inequality 
template <class U>
CUDA_HOSTDEV gpuComplex<U> operator !=(gpuComplex<U> x, gpuComplex<U> y) {
    return (x.r != y.r || x.i != y.i);
}

template <class U, class V>
CUDA_HOSTDEV gpuComplex<U> operator !=(gpuComplex<U> x, V y) {
    return (x.r != y || x.i != 0.);
}

template <class U, class V>
CUDA_HOSTDEV gpuComplex<U> operator !=(V x, gpuComplex<U> y) {
    return (x != y.r || 0. != y.i);
}

// magnitude
template <class T>
CUDA_HOSTDEV T abs(gpuComplex<T> x) {
    T v, w, t;
    T a = fabsf(x.r);
    T b = fabsf(x.i);
    if (a > b) {
        v = a;
        w = b;
    } else {
        v = b;
        w = a;
    }
    t = w / v;
    t = 1.0f + t * t;
    t = v * sqrtf(t);
    if ((v == 0.0f) || (v > 3.402823466e38f) || (w > 3.402823466e38f)) {
        t = v + w;
    }
    return t;
}

// conjugate
template <class T>
CUDA_HOSTDEV gpuComplex<T> conj(gpuComplex<T> x) {
    return gpuComplex<T>(x.r, -x.i);
}

}}}
#endif<|MERGE_RESOLUTION|>--- conflicted
+++ resolved
@@ -9,11 +9,7 @@
 #define __ISCE_CUDA_CORE_GPUCOMPLEX_H__
 
 #include <complex>
-<<<<<<< HEAD
 #include "isce/cuda/core/Common.h"
-=======
-#include <stdio.h>
->>>>>>> da76e27c
 
 namespace isce { namespace cuda { namespace core {
 template <class U>
