set(PACKAGENAME core)

set(HEADERS
        gpuBasis.h
        gpuComplex.h
        gpuEllipsoid.h
        gpuInterpolator.h
        gpuLinAlg.h
        gpuLUT1d.h
        gpuOrbit.h
        gpuPeg.h
        gpuPegtrans.h
        gpuPixel.h
        gpuPoly2d.h
        gpuProjections.h
        gpuStateVector.h )

<<<<<<< HEAD
set(LOCAL_SRCS 
        gpuComplex.cu
=======
set(SRCS
>>>>>>> eaaa7e27
        gpuEllipsoid.cu
        gpuBilinearInterpolator.cu
        gpuBicubicInterpolator.cu
        gpuLinAlg.cu
        gpuLUT1d.cu
        gpuOrbit.cu
        gpuPeg.cu
        gpuPegtrans.cu
        gpuPoly2d.cu
        gpuProjections.cu
        gpuSinc2dInterpolator.cu
        gpuSpline2dInterpolator.cu )

<<<<<<< HEAD
# Append current path to every source file
set(ISCE_CUDA_${PACKAGENAME}_SRCS "")
foreach(CUFILE ${LOCAL_SRCS})
    list(APPEND ISCE_CUDA_${PACKAGENAME}_SRCS ${CMAKE_CURRENT_LIST_DIR}/${CUFILE})
endforeach()

# Install headers into build/include
set(${PACKAGENAME}_BUILD_HEADERS "")
foreach(HFILE ${ISCE_CUDA_${PACKAGENAME}_HEADERS})
    set(DESTFILE ${ISCE_BUILDINCLUDEDIR}/${LOCALPROJ}/cuda/${PACKAGENAME}/${HFILE})
    configure_file(${CMAKE_CURRENT_LIST_DIR}/${HFILE}
                   ${DESTFILE}
                   COPYONLY)
    list(APPEND ${PACKAGENAME}_BUILD_HEADERS ${DESTFILE})
endforeach()

# Add headers of dependencies
include_directories(${LCUDAISCE} PUBLIC
                    ${CEREAL_SRC_INCLUDEDIR}
                    ${ISCE_BUILDINCLUDEDIR}
                    ${ISCE_BUILDINCLUDEDIR}/${LOCALPROJ}/cuda/${PACKAGENAME}
                    ${PYRE_INCLUDE_DIR}
                    ${GDAL_INCLUDE_DIR}
                    ${CMAKE_CUDA_TOOLKIT_INCLUDE_DIRECTORIES})

# Install headers into final installation directory
install(FILES ${${PACKAGENAME}_BUILD_HEADERS}
        DESTINATION ${ISCE_INCLUDEDIR}/${LOCALPROJ}/cuda/${PACKAGENAME}
        COMPONENT ISCE_CUDA)

# end of file
=======
add_isce_libdir(core "${SRCS}" "${HEADERS}")
>>>>>>> eaaa7e27
<|MERGE_RESOLUTION|>--- conflicted
+++ resolved
@@ -15,15 +15,11 @@
         gpuProjections.h
         gpuStateVector.h )
 
-<<<<<<< HEAD
-set(LOCAL_SRCS 
-        gpuComplex.cu
-=======
 set(SRCS
->>>>>>> eaaa7e27
         gpuEllipsoid.cu
         gpuBilinearInterpolator.cu
         gpuBicubicInterpolator.cu
+        gpuComplex.cu
         gpuLinAlg.cu
         gpuLUT1d.cu
         gpuOrbit.cu
@@ -34,38 +30,4 @@
         gpuSinc2dInterpolator.cu
         gpuSpline2dInterpolator.cu )
 
-<<<<<<< HEAD
-# Append current path to every source file
-set(ISCE_CUDA_${PACKAGENAME}_SRCS "")
-foreach(CUFILE ${LOCAL_SRCS})
-    list(APPEND ISCE_CUDA_${PACKAGENAME}_SRCS ${CMAKE_CURRENT_LIST_DIR}/${CUFILE})
-endforeach()
-
-# Install headers into build/include
-set(${PACKAGENAME}_BUILD_HEADERS "")
-foreach(HFILE ${ISCE_CUDA_${PACKAGENAME}_HEADERS})
-    set(DESTFILE ${ISCE_BUILDINCLUDEDIR}/${LOCALPROJ}/cuda/${PACKAGENAME}/${HFILE})
-    configure_file(${CMAKE_CURRENT_LIST_DIR}/${HFILE}
-                   ${DESTFILE}
-                   COPYONLY)
-    list(APPEND ${PACKAGENAME}_BUILD_HEADERS ${DESTFILE})
-endforeach()
-
-# Add headers of dependencies
-include_directories(${LCUDAISCE} PUBLIC
-                    ${CEREAL_SRC_INCLUDEDIR}
-                    ${ISCE_BUILDINCLUDEDIR}
-                    ${ISCE_BUILDINCLUDEDIR}/${LOCALPROJ}/cuda/${PACKAGENAME}
-                    ${PYRE_INCLUDE_DIR}
-                    ${GDAL_INCLUDE_DIR}
-                    ${CMAKE_CUDA_TOOLKIT_INCLUDE_DIRECTORIES})
-
-# Install headers into final installation directory
-install(FILES ${${PACKAGENAME}_BUILD_HEADERS}
-        DESTINATION ${ISCE_INCLUDEDIR}/${LOCALPROJ}/cuda/${PACKAGENAME}
-        COMPONENT ISCE_CUDA)
-
-# end of file
-=======
-add_isce_libdir(core "${SRCS}" "${HEADERS}")
->>>>>>> eaaa7e27
+add_isce_libdir(core "${SRCS}" "${HEADERS}")